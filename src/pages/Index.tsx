
import React, { useState, useRef } from 'react';
import { Menu, HelpCircle, Plus, Save, FileText, FolderOpen, Settings } from 'lucide-react';
import {
  DropdownMenu,
  DropdownMenuContent,
  DropdownMenuItem,
  DropdownMenuTrigger,
  DropdownMenuSeparator,
} from '../components/ui/dropdown-menu';
import HelpModal from '../components/HelpModal';
import SaveModal from '../components/SaveModal';
import EventLibraryModal from '../components/EventLibraryModal';
import AuthModal from '../components/AuthModal';
import SettingsModal from '../components/SettingsModal';
import SubscriptionModal from '../components/SubscriptionModal';
<<<<<<< HEAD
import TimelineAnnotation from '../components/TimelineAnnotation';
import EventParametersForm from '../components/EventParametersForm';
=======
import EventParametersForm from '../components/EventParameterForm';
>>>>>>> 4973d51e
import { Visualization } from '../visualization/Visualization';
import { usePlan } from '../contexts/PlanContext';

const Index = () => {
  const [helpModalOpen, setHelpModalOpen] = useState(false);
  const [saveModalOpen, setSaveModalOpen] = useState(false);
  const [eventLibraryOpen, setEventLibraryOpen] = useState(false);
  const [authModalOpen, setAuthModalOpen] = useState(false);
  const [settingsModalOpen, setSettingsModalOpen] = useState(false);
  const [subscriptionModalOpen, setSubscriptionModalOpen] = useState(false);
  const [eventParametersOpen, setEventParametersOpen] = useState(false);
  const [editingEventId, setEditingEventId] = useState<number | null>(null);
  const fileInputRef = useRef<HTMLInputElement>(null);

  // Mock authentication state - replace with real auth logic
  const [isAuthenticated, setIsAuthenticated] = useState(false);

  const { loadPlanFromFile, savePlanToFile } = usePlan();

  const handleAnnotationClick = (eventId: number) => {
    setEditingEventId(eventId);
    setEventParametersOpen(true);
  };

  const handleExport = () => {
    savePlanToFile();
  };

  const handleOpen = () => {
    if (fileInputRef.current) {
      fileInputRef.current.click();
    }
  };

  const handleFileChange = async (event: React.ChangeEvent<HTMLInputElement>) => {
    const file = event.target.files?.[0];
    if (file) {
      try {
        await loadPlanFromFile(file);
      } catch (error) {
        console.error('Error loading file:', error);
        // TODO: Show error toast
      }
    }
  };

  const handleSettings = () => {
    if (isAuthenticated) {
      setSettingsModalOpen(true);
    } else {
      setAuthModalOpen(true);
    }
  };

  const handleTimelineAnnotationClick = () => {
    setEventParametersOpen(true);
  };

  const handleSaveEvent = (parameters: Record<string, any>) => {
    console.log('Saving event with parameters:', parameters);
    // Add your event saving logic here
  };

  const handleDeleteEvent = () => {
    console.log('Deleting event');
    // Add your event deletion logic here
    setEventParametersOpen(false);
  };

  return (
    <div className="min-h-screen bg-white relative overflow-hidden">
      {/* Hidden file input */}
      <input
        type="file"
        ref={fileInputRef}
        onChange={handleFileChange}
        accept=".json"
        className="hidden"
      />

      {/* Visualization as background layer */}
      <div className="absolute inset-0 z-0">
        <Visualization onAnnotationClick={handleAnnotationClick} />
      </div>

      {/* Overlay elements with higher z-index */}
      <div className="relative z-10">
        {/* Hamburger Dropdown Menu - Top Left */}
        <DropdownMenu>
          <DropdownMenuTrigger asChild>
            <button className="absolute top-6 left-6 p-3 bg-gray-100 hover:bg-gray-200 rounded-lg shadow-sm transition-all duration-200">
              <Menu size={20} className="text-gray-700" />
            </button>
          </DropdownMenuTrigger>
          <DropdownMenuContent className="w-56 bg-white border border-gray-200 shadow-lg">
            <DropdownMenuItem
              onClick={handleOpen}
              className="cursor-pointer"
            >
              <FolderOpen className="mr-2 h-4 w-4" />
              Open
            </DropdownMenuItem>
            <DropdownMenuItem
              onClick={() => setSaveModalOpen(true)}
              className="cursor-pointer"
            >
              <Save className="mr-2 h-4 w-4" />
              Save
            </DropdownMenuItem>
            <DropdownMenuItem
              onClick={() => setEventLibraryOpen(true)}
              className="cursor-pointer"
            >
              <Plus className="mr-2 h-4 w-4" />
              Add Event
            </DropdownMenuItem>
            <DropdownMenuSeparator />
            <DropdownMenuItem
              onClick={handleSettings}
              className="cursor-pointer"
            >
              <Settings className="mr-2 h-4 w-4" />
              Settings
            </DropdownMenuItem>
          </DropdownMenuContent>
        </DropdownMenu>

        {/* Help Button - Top Right */}
        <button
          onClick={() => setHelpModalOpen(true)}
          className="absolute top-6 right-6 p-3 bg-blue-50 hover:bg-blue-100 rounded-lg shadow-sm transition-all duration-200"
        >
          <HelpCircle size={20} className="text-blue-600" />
        </button>

        {/* Add Event Button - Bottom Center */}
        <button
          onClick={() => setEventLibraryOpen(true)}
          className="fixed bottom-6 left-1/2 transform -translate-x-1/2 bg-blue-600 hover:bg-blue-700 text-white px-6 py-3 rounded-lg shadow-lg transition-all duration-200 flex items-center gap-2"
        >
          <Plus size={20} />
          Add Event
        </button>
      </div>

      {/* Modals */}
      <HelpModal isOpen={helpModalOpen} onClose={() => setHelpModalOpen(false)} />
      <SaveModal isOpen={saveModalOpen} onClose={() => setSaveModalOpen(false)} />
      <EventLibraryModal
        isOpen={eventLibraryOpen}
        onClose={() => setEventLibraryOpen(false)}
        onEventAdded={(eventId) => {
          setEditingEventId(eventId);
          setEventParametersOpen(true);
        }}
      />
      <AuthModal
        isOpen={authModalOpen}
        onClose={() => setAuthModalOpen(false)}
        onSignIn={() => {
          setIsAuthenticated(true);
          setAuthModalOpen(false);
          setSettingsModalOpen(true);
        }}
        onUpgrade={() => {
          setAuthModalOpen(false);
          setSubscriptionModalOpen(true);
        }}
      />
      <SettingsModal
        isOpen={settingsModalOpen}
        onClose={() => setSettingsModalOpen(false)}
        onSignOut={() => {
          setIsAuthenticated(false);
          setSettingsModalOpen(false);
        }}
      />
      <SubscriptionModal
        isOpen={subscriptionModalOpen}
        onClose={() => setSubscriptionModalOpen(false)}
      />
      <EventParametersForm
        isOpen={eventParametersOpen}
        onClose={() => setEventParametersOpen(false)}
        onSave={handleSaveEvent}
        onDelete={handleDeleteEvent}
        eventType="Financial Event"
        schemaPath="/assets/event_schema.json"
      />
    </div>
  );
};

export default Index;<|MERGE_RESOLUTION|>--- conflicted
+++ resolved
@@ -14,12 +14,8 @@
 import AuthModal from '../components/AuthModal';
 import SettingsModal from '../components/SettingsModal';
 import SubscriptionModal from '../components/SubscriptionModal';
-<<<<<<< HEAD
 import TimelineAnnotation from '../components/TimelineAnnotation';
 import EventParametersForm from '../components/EventParametersForm';
-=======
-import EventParametersForm from '../components/EventParameterForm';
->>>>>>> 4973d51e
 import { Visualization } from '../visualization/Visualization';
 import { usePlan } from '../contexts/PlanContext';
 
@@ -202,10 +198,13 @@
         onClose={() => setSubscriptionModalOpen(false)}
       />
       <EventParametersForm
+      <EventParametersForm
         isOpen={eventParametersOpen}
         onClose={() => setEventParametersOpen(false)}
         onSave={handleSaveEvent}
         onDelete={handleDeleteEvent}
+        onSave={handleSaveEvent}
+        onDelete={handleDeleteEvent}
         eventType="Financial Event"
         schemaPath="/assets/event_schema.json"
       />
