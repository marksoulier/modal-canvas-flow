--- conflicted
+++ resolved
@@ -80,13 +80,8 @@
         const parsedEvents = parseEvents(plan);
 
         const envelopes = initializeEnvelopes(plan, simulation_settings);
-<<<<<<< HEAD
-        // Precompute canonical time points for the whole sim (reused across features)
-        const precomputedTimePoints = computeTimePoints(startDate, endDate, interval, simulation_settings.visibleRange, currentDay);
-=======
         // Precompute canonical time points once and store for consumers
         const precomputedTimePoints: number[] = computeTimePoints(startDate, endDate, interval, simulation_settings.visibleRange, currentDay);
->>>>>>> b76e286d
         envelopes.simulation_settings.timePoints = precomputedTimePoints;
         //console.log('Initialized envelopes:', envelopes);
         // Collect manual_correction events to process at the end
@@ -215,15 +210,9 @@
         let allResults;
         if (plan.adjust_for_inflation) {
             const inflationRate = plan.inflation_rate;
-<<<<<<< HEAD
-            allResults = evaluateResults(allEvalEnvelopes, startDate, endDate, interval, currentDay, inflationRate, simulation_settings.visibleRange, precomputedTimePoints);
-        } else {
-            allResults = evaluateResults(allEvalEnvelopes, startDate, endDate, interval, currentDay, undefined, simulation_settings.visibleRange, precomputedTimePoints);
-=======
             allResults = evaluateResults(allEvalEnvelopes, startDate, endDate, interval, currentDay, inflationRate, precomputedTimePoints, simulation_settings.visibleRange);
         } else {
             allResults = evaluateResults(allEvalEnvelopes, startDate, endDate, interval, currentDay, undefined, precomputedTimePoints, simulation_settings.visibleRange);
->>>>>>> b76e286d
         }
 
         // Now split the results into networth and non-networth for visualization
