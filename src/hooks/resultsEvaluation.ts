--- conflicted
+++ resolved
@@ -65,8 +65,6 @@
     return valueToday * Math.pow(1 + inflationRate, d / 365);
 }
 
-<<<<<<< HEAD
-=======
 // Timing flag
 export const ENABLE_TIMING = true;
 
@@ -78,7 +76,6 @@
     days_of_usefulness?: number;
 };
 
->>>>>>> b76e286d
 export function computeTimePoints(
     startDate: number,
     endDate: number,
@@ -86,69 +83,17 @@
     visibleRange?: { startDate: number, endDate: number },
     currentDay?: number
 ): number[] {
-<<<<<<< HEAD
-    let timePoints: number[];
-
-    // If interval is 365, or 182.5 then do full range of dates
-    if (frequency === 365 || frequency === 182.5) {
-        timePoints = Array.from(
-            { length: Math.ceil((endDate - startDate) / frequency) },
-            (_, i) => startDate + i * frequency
-        );
-        if (timePoints[timePoints.length - 1] !== endDate) {
-            timePoints.push(endDate);
-        }
-    } else {
-        timePoints = [startDate];
-=======
     const points: number[] = [];
     if (frequency === 365 || frequency === 182.5) {
         for (let t = startDate; t <= endDate; t += frequency) points.push(t);
         if (points.length === 0 || points[points.length - 1] !== endDate) points.push(endDate);
     } else {
         points.push(startDate);
->>>>>>> b76e286d
         if (visibleRange) {
             for (let t = visibleRange.startDate; t <= visibleRange.endDate; t += frequency) {
                 points.push(t);
             }
         }
-<<<<<<< HEAD
-        if (timePoints[timePoints.length - 1] !== endDate) {
-            timePoints.push(endDate);
-        }
-    }
-
-    if (currentDay) {
-        const currentDayIndex = timePoints.findIndex(t => t === currentDay);
-        if (currentDayIndex !== -1) {
-            timePoints.splice(currentDayIndex, 0, currentDay);
-        }
-    }
-
-    return timePoints;
-}
-
-export function evaluateResults(
-    envelopes: Record<string, { functions: ((t: number) => number)[], growth_type: string, growth_rate: number }>,
-    startDate: number,
-    endDate: number,
-    frequency: number,
-    currentDay?: number,
-    inflationRate?: number,
-    visibleRange?: { startDate: number, endDate: number },
-    timePointsOverride?: number[]
-): { results: Record<string, number[]>, timePoints: number[] } {
-    // Initialize results
-    const results: Record<string, number[]> = {};
-    for (const key in envelopes) {
-        results[key] = [];
-    }
-
-    const timePoints = timePointsOverride ?? computeTimePoints(startDate, endDate, frequency, visibleRange, currentDay);
-
-    // Evaluate functions at all points
-=======
         if (points[points.length - 1] !== endDate) points.push(endDate);
     }
     if (currentDay) {
@@ -190,7 +135,6 @@
     const baseResults: Record<string, number[]> = {};
     const lazyOverlay: Record<string, number[]> = {};
     // Phase A: evaluate without LazyFromEnvelopes (treats them as no-ops)
->>>>>>> b76e286d
     for (const key in envelopes) {
         const descs = ((envelopes as any)[key].gpuDescriptors || []).filter((d: any) => d?.type !== 'LazyFromEnvelopes');
         baseResults[key] = evaluateGPUDescriptors(descs, timePoints);
