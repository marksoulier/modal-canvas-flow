--- conflicted
+++ resolved
@@ -74,87 +74,6 @@
         }
         Relationships: []
       }
-<<<<<<< HEAD
-      plaid_items: {
-        Row: {
-          access_token: string
-          created_at: string
-          id: string
-          institution_name: string | null
-          item_id: string
-          updated_at: string
-          user_id: string
-        }
-        Insert: {
-          access_token: string
-          created_at?: string
-          id?: string
-          institution_name?: string | null
-          item_id: string
-          updated_at?: string
-          user_id: string
-        }
-        Update: {
-          access_token?: string
-          created_at?: string
-          id?: string
-          institution_name?: string | null
-          item_id?: string
-          updated_at?: string
-          user_id?: string
-        }
-        Relationships: []
-      }
-      plaid_accounts: {
-        Row: {
-          account_id: string
-          available_balance: number | null
-          created_at: string
-          current_balance: number | null
-          id: string
-          iso_currency_code: string | null
-          name: string | null
-          plaid_item_id: string
-          subtype: string | null
-          type: string | null
-          updated_at: string
-        }
-        Insert: {
-          account_id: string
-          available_balance?: number | null
-          created_at?: string
-          current_balance?: number | null
-          id?: string
-          iso_currency_code?: string | null
-          name?: string | null
-          plaid_item_id: string
-          subtype?: string | null
-          type?: string | null
-          updated_at?: string
-        }
-        Update: {
-          account_id?: string
-          available_balance?: number | null
-          created_at?: string
-          current_balance?: number | null
-          id?: string
-          iso_currency_code?: string | null
-          name?: string | null
-          plaid_item_id?: string
-          subtype?: string | null
-          type?: string | null
-          updated_at?: string
-        }
-        Relationships: [
-          {
-            foreignKeyName: "plaid_accounts_plaid_item_id_fkey"
-            columns: ["plaid_item_id"]
-            isOneToOne: false
-            referencedRelation: "plaid_items"
-            referencedColumns: ["id"]
-          }
-        ]
-=======
       anonymous_users: {
         Row: {
           id: string
@@ -234,7 +153,86 @@
             referencedColumns: ["id"];
           }
         ];
->>>>>>> 4e140267
+      }
+      plaid_items: {
+        Row: {
+          access_token: string
+          created_at: string
+          id: string
+          institution_name: string | null
+          item_id: string
+          updated_at: string
+          user_id: string
+        }
+        Insert: {
+          access_token: string
+          created_at?: string
+          id?: string
+          institution_name?: string | null
+          item_id: string
+          updated_at?: string
+          user_id: string
+        }
+        Update: {
+          access_token?: string
+          created_at?: string
+          id?: string
+          institution_name?: string | null
+          item_id?: string
+          updated_at?: string
+          user_id?: string
+        }
+        Relationships: []
+      }
+      plaid_accounts: {
+        Row: {
+          account_id: string
+          available_balance: number | null
+          created_at: string
+          current_balance: number | null
+          id: string
+          iso_currency_code: string | null
+          name: string | null
+          plaid_item_id: string
+          subtype: string | null
+          type: string | null
+          updated_at: string
+        }
+        Insert: {
+          account_id: string
+          available_balance?: number | null
+          created_at?: string
+          current_balance?: number | null
+          id?: string
+          iso_currency_code?: string | null
+          name?: string | null
+          plaid_item_id: string
+          subtype?: string | null
+          type?: string | null
+          updated_at?: string
+        }
+        Update: {
+          account_id?: string
+          available_balance?: number | null
+          created_at?: string
+          current_balance?: number | null
+          id?: string
+          iso_currency_code?: string | null
+          name?: string | null
+          plaid_item_id?: string
+          subtype?: string | null
+          type?: string | null
+          updated_at?: string
+        }
+        Relationships: [
+          {
+            foreignKeyName: "plaid_accounts_plaid_item_id_fkey"
+            columns: ["plaid_item_id"]
+            isOneToOne: false
+            referencedRelation: "plaid_items"
+            referencedColumns: ["id"]
+          }
+        ]
       }
     }
     Views: {
